# Python
__pycache__/
*.py[cod]
*$py.class
*.so
.Python
build/
develop-eggs/
dist/
downloads/
eggs/
.eggs/
lib/
lib64/
parts/
sdist/
var/
wheels/
*.egg-info/
.installed.cfg
*.egg

# Virtual Environment
venv/
ENV/
env/


# IDE
.idea/
.vscode/
*.swp
*.swo
.project
.pydevproject
.settings/

# Project specific
.cursorrules
output/
.pytest_cache/
.coverage
htmlcov/
commit_msg.txt
tools/

# OS specific
.DS_Store
Thumbs.db 
<<<<<<< HEAD
./MOSbius_LTspice_Library
=======

MOSbius_LTspice_Library/

.cursorrules
>>>>>>> cb48706d
<|MERGE_RESOLUTION|>--- conflicted
+++ resolved
@@ -47,11 +47,6 @@
 # OS specific
 .DS_Store
 Thumbs.db 
-<<<<<<< HEAD
-./MOSbius_LTspice_Library
-=======
 
-MOSbius_LTspice_Library/
-
-.cursorrules
->>>>>>> cb48706d
+# LTspice libraries
+MOSbius_LTspice_Library/